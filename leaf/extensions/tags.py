--- conflicted
+++ resolved
@@ -486,8 +486,8 @@
     @app_commands.describe(
         tag="The name of the tag to rename.", new_name="The new name of the tag."
     )
+    @app_commands.autocomplete(tag=tag_autocomplete)
     @app_commands.command(name="rename", description="Changes the name of a tag.")
-    @app_commands.autocomplete(tag=tag_autocomplete)
     async def rename_tag(
         self,
         interaction: discord.Interaction,
@@ -572,7 +572,6 @@
                 tag,
                 interaction.guild.id,
             )
-<<<<<<< HEAD
             if tag_record["original_tag_id"]:
                 await interaction.response.send_message(
                     embed=discord.Embed(
@@ -582,9 +581,7 @@
                     ephemeral=silent,
                 )
                 return
-=======
             self.logger.debug(tag_record)
->>>>>>> 39d0737a
 
             if not tag_record:
                 await interaction.response.send_message(
@@ -811,14 +808,6 @@
                     )
                 )
                 return
-            elif self.is_tag_being_made(interaction.guild_id, new_tag_name):
-                await message.reply(
-                    embed=discord.Embed(
-                        description="That tag name is already taken. Please try again.",
-                        color=discord.Color.dark_embed(),
-                    )
-                )
-                return
             elif await self.bot.database.fetchrow(
                 "SELECT * FROM Tags WHERE name = $1 AND guild_id = $2 AND deleted = FALSE;",
                 new_tag_name,
